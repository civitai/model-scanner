--- conflicted
+++ resolved
@@ -1,17 +1,10 @@
-<<<<<<< HEAD
-﻿using Microsoft.Extensions.Options;
-using System.Diagnostics;
-=======
 ﻿using Amazon.Runtime.Internal;
 using Amazon.S3.Model.Internal.MarshallTransformations;
 using Hangfire;
 using Hangfire.Common;
 using Microsoft.Extensions.Options;
-using Microsoft.VisualBasic;
-using ModelScanner;
 using System.Diagnostics;
 using System.Globalization;
->>>>>>> d1964433
 using System.Security.Cryptography;
 using System.Text;
 using System.Text.RegularExpressions;
@@ -123,14 +116,9 @@
 
         await RunClamScan(result);
         await RunPickleScan(result);
-<<<<<<< HEAD
         // TODO: Run this as a dedicated job with a unique endpoint
         await RunConversion(result);
-        await RunModelHashing(result);
-=======
-        //await RunConversionAsync(result);
-        await RunModelHasing(result);
->>>>>>> d1964433
+        RunModelHashing(result);
 
         return result;
 
@@ -158,12 +146,9 @@
                             var outputFileUrl = await _cloudStorageService.ImportFile(convertedFilePath, Path.GetFileName(fileUrl), cancellationToken);
                             _logger.LogInformation("Uploaded {outputFile} as {outputFileUrl}", convertedFilePath, outputFileUrl);
 
-                            var convertedFileHash = await GenerateSHA256Hash(convertedFilePath);
-
-                            result.Conversions.Add(targetType, new ScanResult.Conversion(outputFileUrl, new Dictionary<string, string>
-                            {
-                                { "SHA256", convertedFileHash }
-                            }));
+                            var hashes = GenerateModelHashes(convertedFilePath);
+
+                            result.Conversions.Add(targetType, new ScanResult.Conversion(outputFileUrl, hashes));
                         }
                     }
                 }
@@ -199,24 +184,15 @@
 
         // TODO Model Hash: Test locally and ensure we can run on low RAM
         // TODO Model Conversion: Update endpoint to handle hashes
-        async Task RunModelHashing(ScanResult result)
-        {
-            var hash = await GenerateSHA256Hash(filePath);
-            
-            result.Hashes.Add("SHA256", hash);
-        }
-
-        async Task<string> GenerateSHA256Hash(string filePath)
-        {
-<<<<<<< HEAD
-            using var fileStream = File.OpenRead(filePath);
-
-            var hasher = SHA256.Create();
-            Stream openfilestream = File.OpenRead(filePath);
-            var bytehash = await hasher.ComputeHashAsync(openfilestream, cancellationToken);
-
-            return BitConverter.ToString(bytehash).Replace("-", "");
-=======
+        void RunModelHashing(ScanResult result)
+        {
+            var hashes = GenerateModelHashes(filePath);
+
+            result.Hashes = hashes;
+        }
+
+        Dictionary<string, string> GenerateModelHashes(string filePath)
+        {
             // A helper method so that we can use stackalloc
             string? ComputeAutoV1Hash(Stream fileStream)
             {
@@ -233,7 +209,7 @@
 
                 var hashBytes = SHA256.HashData(buffer);
                 var hash = BitConverter.ToString(hashBytes).Replace("-", string.Empty);
-                
+
                 var shortHash = hash.Substring(0, 8);
 
                 return shortHash;
@@ -247,12 +223,15 @@
 
             var autov1HashString = ComputeAutoV1Hash(fileStream);
 
-            result.Hashes["SHA256"] = sha256HashString;
+            var result = new Dictionary<string, string>();
+
+            result["SHA256"] = sha256HashString;
             if (autov1HashString is not null)
             {
-                result.Hashes["AutoV1"] = autov1HashString;
-            }
->>>>>>> d1964433
+                result["AutoV1"] = autov1HashString;
+            }
+
+            return result;
         }
 
         async Task RunPickleScan(ScanResult result)
